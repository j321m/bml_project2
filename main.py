import torch
import torch.nn as nn
<<<<<<< HEAD
=======
import torch.distributed as dist
from torch.utils.data import DataLoader
>>>>>>> 9194ca91
from types import SimpleNamespace
from torch.optim import AdamW
import torch.nn.functional as F
from torch.nn.attention import SDPBackend
from collections import OrderedDict
import argparse
import neptune  # Added import for Neptune
import os

from distributed import wrap_in_fsdp, get_dataloader


def initialize_distributed():
    # Initialize the process group
    local_rank = int(os.environ["LOCAL_RANK"])
    global_rank = int(os.environ["RANK"])
    world_size = dist.get_world_size()

    # Set the device for the current process
    torch.cuda.set_device(local_rank)
    device = torch.device("cuda", local_rank)

    dist.init_process_group("nccl", rank=global_rank, world_size=world_size)

    return device, global_rank, local_rank, world_size


class EmbeddingLayer(nn.Module):
    def __init__(self, vocab_size, embed_dim, max_len):
        super(EmbeddingLayer, self).__init__()
        self.token_embedding = nn.Embedding(vocab_size, embed_dim)
        self.position_embedding = nn.Embedding(max_len, embed_dim)

    def forward(self, x):
        # x: (batch_size, seq_len)
        seq_len = x.size(1)
        positions = (
            torch.arange(seq_len, dtype=torch.long, device=x.device)
            .unsqueeze(0)
            .expand_as(x)
        )
        token_embeddings = self.token_embedding(x)
        position_embeddings = self.position_embedding(positions)
        embeddings = token_embeddings + position_embeddings
        return embeddings


class AttentionMechanism(nn.Module):
    def __init__(self, *args, **kwargs) -> None:
        super().__init__(*args, **kwargs)

    def forward(
        self,
        query: torch.Tensor,
        key: torch.Tensor,
        value: torch.Tensor,
        attention_mask,
        is_causal: bool,
    ):
        return F.scaled_dot_product_attention(
            query=query,
            key=key,
            value=value,
            attn_mask=attention_mask,
            is_causal=is_causal,
        )


class AttentionLayer(nn.Module):
    def __init__(
        self,
        dmodel,
        heads,
    ):
        super(AttentionLayer, self).__init__()

        self.ln = nn.LayerNorm(dmodel)
        self.heads = heads
        self.input_projection = nn.Linear(dmodel, 3 * dmodel, bias=False)
        self.output_projection = nn.Linear(dmodel, dmodel, bias=False)
        self.attention_mechanism = AttentionMechanism()

    def forward(self, x, attention_mask):
        x = self.ln(x)

        projected = self.input_projection(x)

        batch, seq_len = x.shape[:-1]
        q_chunk, k_chunk, v_chunk = torch.chunk(projected, chunks=3, dim=-1)
        query = q_chunk.view(batch, seq_len, self.heads, -1).transpose(1, 2)
        key = k_chunk.view(batch, seq_len, self.heads, -1).transpose(1, 2)
        value = v_chunk.view(batch, seq_len, self.heads, -1).transpose(1, 2)

        with torch.nn.attention.sdpa_kernel(
            [
                SDPBackend.FLASH_ATTENTION,
                SDPBackend.EFFICIENT_ATTENTION,
                SDPBackend.MATH,
            ]
        ):
            attention_output = self.attention_mechanism(
                query=query,
                key=key,
                value=value,
                attention_mask=attention_mask,
                is_causal=True,
            )

        output = self.output_projection(attention_output.transpose(1, 2).flatten(-2))

        return output


def FeedForward(
    dmodel,
):
    return nn.Sequential(
        OrderedDict(
            [
                ("ff_layernorm", nn.LayerNorm(dmodel)),
                (
                    "pre_relu",
                    nn.Linear(
                        dmodel,
                        4 * dmodel,
                        bias=True,
                    ),
                ),
                ("relu", nn.ReLU()),
                (
                    "post_relu",
                    nn.Linear(
                        4 * dmodel,
                        dmodel,
                        bias=True,
                    ),
                ),
            ]
        )
    )


class Block(nn.Module):
    def __init__(
        self,
        dmodel,
        heads,
    ):
        super().__init__()
        self.attention_layer = AttentionLayer(dmodel, heads)
        self.feed_forward_layer = FeedForward(dmodel)

    def forward(self, x, attention_mask):
        out_attention = self.attention_layer(x, attention_mask)
        x = x + out_attention

        out_feed_forward = self.feed_forward_layer(x)
        x = x + out_feed_forward
        return x


class Transformer(nn.Module):
    def __init__(self, config):
        super().__init__()
        self.config = config
        self.embedding_layer = EmbeddingLayer(
            config.vocab_size, config.dmodel, config.max_len
        )
        self.blocks = nn.ModuleList(
            [Block(config.dmodel, config.n_heads) for _ in range(config.n_layers)]
        )

        self.head = nn.Linear(config.dmodel, config.vocab_size, bias=False)

    def forward(self, input_ids, attention_mask=None):
        output = self.embedding_layer(input_ids)

        for block in self.blocks:
            output = block(output, attention_mask)

        output = self.head(output)
        return output


def calculate_valid_loss(model, valid_dataloader, device, validation_steps):
    valid_losses = []
    for _, batch in zip(range(validation_steps), valid_dataloader):
        with torch.no_grad():
            input_ids = batch["input_ids"].to(device)
            target_ids = batch["target_ids"].to(device)
            attention_mask = batch["attention_mask"]
            outputs = model(input_ids)
            mask_loss = F.cross_entropy(
                outputs.flatten(0, -2),
                target_ids.reshape(-1).long(),
                reduction="none",
            )
            mask_loss = mask_loss[attention_mask.reshape(-1) == 1]
            loss = mask_loss.mean().item()
            valid_losses.append(loss)
    mean_valid_loss = sum(valid_losses) / validation_steps
    return mean_valid_loss


def train_model(config, device, run):  # Added 'run' parameter
    if config.use_fsdp:
        data_seed = config.global_rank + 42
    else:
        data_seed = 42
    dataloader = get_dataloader(
        config.batch_size,
        config.seq_length,
        data_path=config.dataset_path,
        seed=data_seed,
    )
    valid_dataloader = get_dataloader(
        config.batch_size,
        config.seq_length,
        split="validation",
        data_path=config.dataset_path,
        seed=data_seed,
    )
    validation_steps = int(
        1e06 // (config.batch_size * config.seq_length)
    )  # we want to evaluate on 1M tokens
    model = Transformer(config)
    model.to(device)
    optimizer = AdamW(model.parameters(), lr=config.learning_rate)

    if config.use_fsdp:
        classes_to_wrap = [Transformer]

        model = wrap_in_fsdp(
            module=model,
            local_rank=config.local_rank,
            mixed_precision_dtype=config.mixed_precision_dtype,
            classes_to_wrap=classes_to_wrap,
            mixed_precision_ignored_classes=config.high_precision_modules,
        )

    model.train()

    for i, batch in zip(range(config.n_training_steps), dataloader):
        input_ids = batch["input_ids"].to(device)
        target_ids = batch["target_ids"].to(device)
        attention_mask = batch["attention_mask"]

        optimizer.zero_grad()
        outputs = model(input_ids)

        mask_loss = F.cross_entropy(
            outputs.flatten(0, -2),
            target_ids.reshape(-1).long(),
            reduction="none",
        )
        mask_loss = mask_loss[attention_mask.reshape(-1) == 1]
        loss = mask_loss.mean()
        loss_for_logging = torch.tensor(loss.item(), device=device)
        dist.reduce(loss_for_logging, dst=0, op=dist.ReduceOp.SUM)

        if i % config.log_train_loss_freq == 0 and config.global_rank == 0:
            print(f"Step:{i}, Train Loss:{loss_for_logging}")
            run["train/loss"].log(
                value=loss_for_logging.item(), step=i
            )  # Log training loss to Neptune

        if i % config.log_train_loss_freq == 0:
            valid_loss = calculate_valid_loss(
                model, valid_dataloader, device, validation_steps
            )
            valid_loss = torch.tensor(loss.item(), device=device)
            dist.reduce(valid_loss, dst=0, op=dist.ReduceOp.SUM)
            if config.global_rank == 0:
                print(f"Valid loss:{valid_loss}")
                run["validation/loss"].log(
                    value=valid_loss, step=i
                )  # Log validation loss to Neptune

        loss.backward()
        optimizer.step()

    final_valid_loss = calculate_valid_loss(
        model, valid_dataloader, device, validation_steps
    )
    print(f"Final valid loss:{final_valid_loss}")
    if config.global_rank == 0:
        run["validation/final_loss"].log(
            final_valid_loss
        )  # Log final validation loss to Neptune


def init_neptune_run(rank):
    if rank == 0:
        # Initialize Neptune
        neptune_project = os.getenv("NEPTUNE_PROJECT")
        neptune_api_token = os.getenv("NEPTUNE_API_TOKEN")
        if not neptune_project or not neptune_api_token:
            print(f"neptune_project: {neptune_project}")
            print(f"neptune_api_token: {neptune_api_token}")
            raise ValueError(
                "Neptune project or API token not set in environment variables."
            )

        run = neptune.init_run(
            project=neptune_project,  # Replace with your Neptune project
            api_token=neptune_api_token,  # Replace with your Neptune API token
            tags=[
                f"{key}={value}" for key, value in vars(args).items()
            ],  # Log arguments as tags
        )
        return run
    else:
        return None


def main(args):
    device, global_rank, local_rank, world_size = initialize_distributed()
    print(f"global_rank: {global_rank}")
    print(f"local_rank: {local_rank}")

    if args.use_fsdp == "true":
        use_fsdp = True
        batch_size = args.batch_size
    else:
        use_fsdp = False
        batch_size = args.batch_size

    if args.use_high_precision_modules == "true":
        high_precision_modules = [nn.ReLU, AttentionMechanism]
    else:
        high_precision_modules = None

    run = init_neptune_run(global_rank)

    if global_rank == 0:
        args_dict = vars(args)
        run["args"] = args_dict

    config = SimpleNamespace(
        n_training_steps=args.n_training_steps,
        vocab_size=50257,
        max_len=256,
        dmodel=args.dmodel,
        n_heads=4,
        n_layers=args.n_layers,
        learning_rate=1e-4,
        dropout=0.0,
        seq_length=256,
        batch_size=batch_size,
        log_train_loss_freq=100,
        log_valid_loss_freq=100,
        dataset_path=args.dataset_path,
        local_rank=local_rank,
        global_rank=global_rank,
        use_fsdp=use_fsdp,
        high_precision_modules=high_precision_modules,
    )
    if device.type == "cpu":
        print(f"Device type is: {device}. Remember to train on GPU.")
    train_model(config, device, run)  # Pass 'run' to train_model
    if global_rank == 0:
        run.stop()  # Stop Neptune run


if __name__ == "__main__":
    parser = argparse.ArgumentParser(description="Transformer Model Training")
    parser.add_argument(
        "--n_layers", type=int, default=4, help="Number of transformer layers"
    )
    parser.add_argument("--dmodel", type=int, default=256, help="Model dimension")
    parser.add_argument(
        "--n_heads", type=int, default=4, help="Number of attention heads"
    )
    parser.add_argument("--batch_size", type=int, default=64, help="Batch size")
    parser.add_argument(
        "--n_training_steps", type=int, default=1000, help="Number of training steps"
    )
    parser.add_argument(
        "--dataset_path",
        type=str,
        default="/net/tscratch/people/plgkciebiera/datasets/c4/",
    )
    parser.add_argument(
        "--use_fsdp",
        type=str,
        default="false",
        help='use FSDP iff equal to string "true"',
    )
    parser.add_argument("--mixed_precision_dtype", type=str, default="bfloat16")
    parser.add_argument("--use_high_precision_modules", type=str, default="true")

    args = parser.parse_args()

    main(args)<|MERGE_RESOLUTION|>--- conflicted
+++ resolved
@@ -1,10 +1,7 @@
 import torch
 import torch.nn as nn
-<<<<<<< HEAD
-=======
 import torch.distributed as dist
 from torch.utils.data import DataLoader
->>>>>>> 9194ca91
 from types import SimpleNamespace
 from torch.optim import AdamW
 import torch.nn.functional as F
@@ -15,6 +12,21 @@
 import os
 
 from distributed import wrap_in_fsdp, get_dataloader
+
+
+def initialize_distributed():
+    # Initialize the process group
+    local_rank = int(os.environ["LOCAL_RANK"])
+    global_rank = int(os.environ["RANK"])
+    world_size = dist.get_world_size()
+
+    # Set the device for the current process
+    torch.cuda.set_device(local_rank)
+    device = torch.device("cuda", local_rank)
+
+    dist.init_process_group("nccl", rank=global_rank, world_size=world_size)
+
+    return device, global_rank, local_rank, world_size
 
 
 def initialize_distributed():
